﻿//-----------------------------------------------------------------------------
// FILE:        Test_EndToEnd.Workflow.cs
// CONTRIBUTOR: Jeff Lill
// COPYRIGHT:	Copyright (c) 2016-2019 by neonFORGE, LLC.  All rights reserved.
//
// Licensed under the Apache License, Version 2.0 (the "License");
// you may not use this file except in compliance with the License.
// You may obtain a copy of the License at
//
//     http://www.apache.org/licenses/LICENSE-2.0
//
// Unless required by applicable law or agreed to in writing, software
// distributed under the License is distributed on an "AS IS" BASIS,
// WITHOUT WARRANTIES OR CONDITIONS OF ANY KIND, either express or implied.
// See the License for the specific language governing permissions and
// limitations under the License.

using System;
using System.Collections.Generic;
using System.Diagnostics.Contracts;
using System.IO;
using System.Linq;
using System.Net.Http;
using System.Net.Http.Headers;
using System.Reflection;
using System.Security.Cryptography;
using System.Text;
using System.Threading.Tasks;

using Neon.Cadence;
using Neon.Cadence.Internal;
using Neon.Common;
using Neon.Data;
using Neon.IO;
using Neon.Xunit;
using Neon.Xunit.Cadence;

using Newtonsoft.Json;
using Xunit;

namespace TestCadence
{
    public partial class Test_EndToEnd
    {
        //---------------------------------------------------------------------

        public interface IWorkflowWithNoResult : IWorkflow
        {
            [WorkflowMethod]
            Task RunAsync();
        }

        [Workflow(AutoRegister = true)]
        public class WorkflowWithNoResult : WorkflowBase, IWorkflowWithNoResult
        {
            //-------------------------------------------------------
            // Static members

            public static bool WorkflowWithNoResultCalled = false;

            public new static void Reset()
            {
                WorkflowWithNoResultCalled = false;
            }

            //-------------------------------------------------------
            // Instance members

            public async Task RunAsync()
            {
                WorkflowWithNoResultCalled = true;

                await Task.CompletedTask;
            }
        }

        [Fact]
        [Trait(TestCategory.CategoryTrait, TestCategory.NeonCadence)]
        public async Task Workflow_WithNoResult()
        {
            // Verify that we can call a simple workflow that accepts a
            // parameter and results a result.

            WorkflowWithNoResult.Reset();

            var stub = client.NewWorkflowStub<IWorkflowWithNoResult>();

            await stub.RunAsync();

            Assert.True(WorkflowWithNoResult.WorkflowWithNoResultCalled);
        }

        //---------------------------------------------------------------------

        public interface IWorkflowWithResult : IWorkflow
        {
            [WorkflowMethod]
            Task<string> HelloAsync(string name);
        }

        [Workflow(AutoRegister = true)]
        public class WorkflowWithResult : WorkflowBase, IWorkflowWithResult
        {
            public async Task<string> HelloAsync(string name)
            {
                return await Task.FromResult($"Hello {name}!");
            }
        }

        [Fact]
        [Trait(TestCategory.CategoryTrait, TestCategory.NeonCadence)]
        public async Task Workflow_WithResult()
        {
            // Verify that we can call a simple workflow that accepts a
            // parameter and results a result.

            var stub = client.NewWorkflowStub<IWorkflowWithResult>();

            Assert.Equal("Hello Jeff!", await stub.HelloAsync("Jeff"));
        }

        //---------------------------------------------------------------------

        public interface IWorkflowLogger : IWorkflow
        {
            [WorkflowMethod]
            Task RunAsync();
        }

        [Workflow(AutoRegister = true)]
        public class WorkflowLogger : WorkflowBase, IWorkflowLogger
        {
            public async Task RunAsync()
            {
                Workflow.Logger.LogInfo("Hello World!");
                await Task.CompletedTask;
            }
        }

        [Fact]
        [Trait(TestCategory.CategoryTrait, TestCategory.NeonCadence)]
        public async Task Workflow_Logger()
        {
            // Verify that logging within a workflow doesn't barf.

            // $todo(jeff.lill):
            //
            // It would be nice to add additional tests that actually
            // verify that something reasonable was logged, including
            // using the workflow run ID as the log context.
            //
            // I did verify this manually.

            var stub = client.NewWorkflowStub<IWorkflowLogger>();

            await stub.RunAsync();
        }

        //---------------------------------------------------------------------

        public interface IWorkflowUtcNow : IWorkflow
        {
            [WorkflowMethod]
            Task<DateTime> GetUtcNowAsync();
        }

        [Workflow(AutoRegister = true)]
        public class WorkflowUtcNow : WorkflowBase, IWorkflowUtcNow
        {
            public async Task<DateTime> GetUtcNowAsync()
            {
                return await Workflow.UtcNowAsync();
            }
        }

        [Fact]
        [Trait(TestCategory.CategoryTrait, TestCategory.NeonCadence)]
        public async Task Workflow_UtcNow()
        {
            // Verify: Workflow.UtcNow(). 

            var stub           = client.NewWorkflowStub<IWorkflowUtcNow>();
            var workflowUtcNow = await stub.GetUtcNowAsync();
            var nowUtc         = DateTime.UtcNow;

            Assert.True(nowUtc - workflowUtcNow < allowedVariation);
            Assert.True(workflowUtcNow - nowUtc < allowedVariation);
        }

        //---------------------------------------------------------------------

        public interface IWorkflowSleep : IWorkflow
        {
            [WorkflowMethod]
            Task<List<DateTime>> SleepAsync(TimeSpan time);
        }

        [Workflow(AutoRegister = true)]
        public class WorkflowSleep : WorkflowBase, IWorkflowSleep
        {
            public async Task<List<DateTime>> SleepAsync(TimeSpan sleepTime)
            {
                var times = new List<DateTime>();

                times.Add(await Workflow.UtcNowAsync());
                await Workflow.SleepAsync(sleepTime);
                times.Add(await Workflow.UtcNowAsync());
                await Workflow.SleepAsync(sleepTime);
                times.Add(await Workflow.UtcNowAsync());

                return times;
            }
        }

        [Fact]
        [Trait(TestCategory.CategoryTrait, TestCategory.NeonCadence)]
        public async Task Workflow_Sleep()
        {
            // Verify: Workflow.SleepAsync(). 

            var stub      = client.NewWorkflowStub<IWorkflowSleep>();
            var sleepTime = TimeSpan.FromSeconds(1);
            var times     = await stub.SleepAsync(sleepTime);

            Assert.True(times[1] - times[0] >= sleepTime);
            Assert.True(times[2] - times[1] >= sleepTime);
        }

        //---------------------------------------------------------------------

        public interface IWorkflowSleepUntil : IWorkflow
        {
            [WorkflowMethod]
            Task SleepUntilUtcAsync(DateTime wakeTimeUtc);
        }

        [Workflow(AutoRegister = true)]
        public class WorkflowSleepUntil : WorkflowBase, IWorkflowSleepUntil
        {
            public async Task SleepUntilUtcAsync(DateTime wakeTimeUtc)
            {
                await Workflow.SleepUntilUtcAsync(wakeTimeUtc);
            }
        }

        [Fact]
        [Trait(TestCategory.CategoryTrait, TestCategory.NeonCadence)]
        public async Task Workflow_SleepUntilUtc()
        {
            var stub = client.NewWorkflowStub<IWorkflowSleepUntil>();

            // Verify that Workflow.SleepUntilAsync() can schedule a
            // wake time in the future.

            var startUtcNow = DateTime.UtcNow;
            var sleepTime   = TimeSpan.FromSeconds(5);
            var wakeTimeUtc = startUtcNow + sleepTime;

            await stub.SleepUntilUtcAsync(wakeTimeUtc);

            Assert.True(DateTime.UtcNow - startUtcNow >= sleepTime);

            // Verify that scheduling a sleep time in the past is
            // essentially a NOP.

            stub = client.NewWorkflowStub<IWorkflowSleepUntil>();

            startUtcNow = DateTime.UtcNow;

            await stub.SleepUntilUtcAsync(startUtcNow - TimeSpan.FromDays(1));

            Assert.True(DateTime.UtcNow - startUtcNow < TimeSpan.FromSeconds(1));
        }

        //---------------------------------------------------------------------

        public interface IWorkflowStubExecTwice : IWorkflow
        {
            [WorkflowMethod]
            Task RunAsync();
        }

        [Workflow(AutoRegister = true)]
        public class WorkflowStubExecTwice : WorkflowBase, IWorkflowStubExecTwice
        {
            public async Task RunAsync()
            {
                await Task.CompletedTask;
            }
        }

        [Fact]
        [Trait(TestCategory.CategoryTrait, TestCategory.NeonCadence)]
        public async Task Workflow_StubExecTwice()
        {
            // Verify that a single workflow stub instance may only be used
            // to start a workflow once.

            var stub = client.NewWorkflowStub<IWorkflowStubExecTwice>();

            await stub.RunAsync();
            await Assert.ThrowsAsync<InvalidOperationException>(async () => await stub.RunAsync());
        }

        //---------------------------------------------------------------------

        public interface IWorkflowMultiEntrypoints : IWorkflow
        {
            [WorkflowMethod(Name = "hello")]
            Task<string> HelloAsync(string name);

            [WorkflowMethod(Name = "goodbye")]
            Task<string> GoodbyeAsync(string name);
        }

        [Workflow(AutoRegister = true)]
        public class WorkflowMultiEntrypoints : WorkflowBase, IWorkflowMultiEntrypoints
        {
            public async Task<string> HelloAsync(string name)
            {
                return await Task.FromResult($"Hello {name}!"); 
            }

            public async Task<string> GoodbyeAsync(string name)
            {
                return await Task.FromResult($"Goodbye {name}!");
            }
        }

        [Fact]
        [Trait(TestCategory.CategoryTrait, TestCategory.NeonCadence)]
        public async Task Workflow_MultiEntrypoints()
        {
            // Verify that we can call multiple entry points.

            var stub1 = client.NewWorkflowStub<IWorkflowMultiEntrypoints>();

            Assert.Equal("Hello Jeff!", await stub1.HelloAsync("Jeff"));

            var stub2 = client.NewWorkflowStub<IWorkflowMultiEntrypoints>();

            Assert.Equal("Goodbye Jeff!", await stub2.GoodbyeAsync("Jeff"));
        }

        //---------------------------------------------------------------------

        public interface IWorkflowMultipleStubCalls : IWorkflow
        {
            [WorkflowMethod]
            Task RunAsync();
        }

        [Workflow(AutoRegister = true)]
        public class WorkflowMultipleStubCalls : WorkflowBase, IWorkflowMultipleStubCalls
        {
            public async Task RunAsync()
            {
                await Task.CompletedTask;
            }
        }

        [Fact]
        [Trait(TestCategory.CategoryTrait, TestCategory.NeonCadence)]
        public async Task Workflow_MultipleStubs()
        {
            // Verify that we CANNOT reuse a workflow stub to make multiple calls.

            var stub = client.NewWorkflowStub<IWorkflowMultipleStubCalls>();

            await stub.RunAsync();                                                                      // This call should work.
            await Assert.ThrowsAsync<InvalidOperationException>(async () => await stub.RunAsync());     // This call should fail.
        }

        //---------------------------------------------------------------------

        public interface ICronActivity : IActivity
        {
            [ActivityMethod]
            Task RunAsync(int callNumber);
        }

        [Activity(AutoRegister = true)]
        public class CronActivity : ActivityBase, ICronActivity
        {
            public static List<int> CronCalls = new List<int>();

            [ActivityMethod]
            public async Task RunAsync(int callNumber)
            {
                CronCalls.Add(callNumber);
                await Task.CompletedTask;
            }
        }

        public interface ICronWorkflow : IWorkflow
        {
            [WorkflowMethod]
            Task<int> RunAsync();
        }

        /// <summary>
        /// This workflow is designed to be deployed as a CRON workflow and will call 
        /// the <see cref="CronActivity"/> to record test information about each CRON
        /// workflow run.
        /// </summary>
        [Workflow(AutoRegister = true)]
        public class CronWorkflow : WorkflowBase, ICronWorkflow
        {
            public async Task<int> RunAsync()
            {
                // We're going to exercise HasPreviousResult() and GetPreviousResult() by recording
                // and incrementing the current run number and then passing it CronActivity which
                // will add it to the [CronCalls] list which the unit test will verify.

                var activity   = Workflow.NewActivityStub<ICronActivity>();
                var callNumber = 0;

                if (await Workflow.IsSetLastCompletionResultAsync())
                {
                    callNumber = await Workflow.GetLastCompletionResultAsync<int>();
                }

                callNumber++;

                await activity.RunAsync(callNumber);

                return await Task.FromResult(callNumber);
            }
        }

        [SlowFact(Skip = "Takes Long")]
        [Trait(TestCategory.CategoryTrait, TestCategory.NeonCadence)]
        public void Workflow_Cron()
        {
            var assembly = Assembly.GetExecutingAssembly();

            // Start a CRON workflow on a 1 minute interval that updates the [cronCalls] list 
            // every time the workflow is invoked.  We'll wait for the first invocation and then
            // wait to verify that we've see at least 3 invocations and that each invocation 
            // propertly incremented the call number.

            CronActivity.CronCalls.Clear();     // Clear this to reset any old test state.

            var options = new WorkflowOptions()
            {
                WorkflowId   = "cron-workflow",
                CronSchedule = "0/1 * * * *"
            };

            // Start the CRON workflow and wait for the result from the first run.  

            var stub = client.NewWorkflowStub<ICronWorkflow>(options);

            stub.RunAsync();

            NeonHelper.WaitFor(() => CronActivity.CronCalls.Count >= 1, timeout: TimeSpan.FromMinutes(1.5));

            Assert.Equal(1, CronActivity.CronCalls[0]);

            // Wait up to 2.5 minutes more for at least two more runs.

            NeonHelper.WaitFor(() => CronActivity.CronCalls.Count >= 3, timeout: TimeSpan.FromMinutes(2.5));

            // Verify that the run numbers look good.

            for (int i = 1; i <= 3; i++)
            {
                Assert.Equal(CronActivity.CronCalls[i - 1], i);
            }
        }

        //---------------------------------------------------------------------

        private const int RandomSampleCount         = 1000;
        private const int MaxDuplicateRandomSamples = RandomSampleCount / 10;

        public interface IRandomWorkflow : IWorkflow
        {
            [WorkflowMethod(Name = "GetRandomDoubles")]
            Task<List<double>> GetRandomDoublesAsync(int count);

            [WorkflowMethod(Name = "GetRandomInts")]
            Task<List<int>> GetRandomIntsAsync(int count);

            [WorkflowMethod(Name = "GetRandomInts_Max")]
            Task<List<int>> GetRandomIntsAsync(int count, int maxValue);

            [WorkflowMethod(Name = "GetRandomInts_MinMax")]
            Task<List<int>> GetRandomIntsAsync(int count, int minValue, int maxValue);

            [WorkflowMethod(Name = "GetRandomBytes")]
            Task<List<byte[]>> GetRandomBytesAsync(int count, int size);
        }

        [Workflow(AutoRegister = true)]
        public class RandomWorkflow : WorkflowBase, IRandomWorkflow
        {
            public async Task<List<double>> GetRandomDoublesAsync(int count)
            {
                var list = new List<double>();

                for (int i = 0; i < count; i++)
                {
                    list.Add(await Workflow.NextRandomDoubleAsync());
                }

                return await Task.FromResult(list);
            }

            public async Task<List<int>> GetRandomIntsAsync(int count)
            {
                var list = new List<int>();

                for (int i = 0; i < count; i++)
                {
                    list.Add(await Workflow.NextRandomAsync());
                }

                return await Task.FromResult(list);
            }

            public async Task<List<int>> GetRandomIntsAsync(int count, int maxValue)
            {
                var list = new List<int>();

                for (int i = 0; i < count; i++)
                {
                    list.Add(await Workflow.NextRandomAsync(maxValue));
                }

                return await Task.FromResult(list);
            }

            public async Task<List<int>> GetRandomIntsAsync(int count, int minValue, int maxValue)
            {
                var list = new List<int>();

                for (int i = 0; i < count; i++)
                {
                    list.Add(await Workflow.NextRandomAsync(minValue, maxValue));
                }

                return await Task.FromResult(list);
            }

            public async Task<List<byte[]>> GetRandomBytesAsync(int count, int size)
            {
                var list = new List<byte[]>();

                for (int i = 0; i < count; i++)
                {
                    list.Add(await Workflow.NextRandomBytesAsync(size));
                }

                return await Task.FromResult(list);
            }
        }

        [Fact]
        [Trait(TestCategory.CategoryTrait, TestCategory.NeonCadence)]
        public async Task Workflow_NextRandomDouble()
        {
            // Start a workflow that will return a set of random doubles (0.0 <= value < 1.0)
            // and verify that there are only a small number of duplicates.  Then do the same
            // with another workflow and verify that there are only a small number of duplicates
            // compared to the first set.
            //
            // There's a statistically small chance that this could fail because we just happened
            // to seed the random number generators the same or just got incrdeably lucky but
            // I'm going to generate enough samples so this should be very unlikely.

            var samples1   = await client.NewWorkflowStub<IRandomWorkflow>().GetRandomDoublesAsync(RandomSampleCount);
            var sampleSet  = new HashSet<double>();
            var duplicates = 0;

            Assert.Equal(RandomSampleCount, samples1.Count);

            foreach (var sample in samples1)
            {
                Assert.True(0.0 <= sample);
                Assert.True(sample < 1.0);

                if (sampleSet.Contains(sample))
                {
                    duplicates++;
                }
                else
                {
                    sampleSet.Add(sample);
                }
            }

            Assert.True(duplicates <= MaxDuplicateRandomSamples, $"NextRandomDoubleAsync() returned more than {MaxDuplicateRandomSamples} duplicate values out of {RandomSampleCount} generated samples.");

            // Compare against a new run.  Each wokflow should use a different seed
            // so we're expecting a different sequence.

            var samples2 = await client.NewWorkflowStub<IRandomWorkflow>().GetRandomDoublesAsync(RandomSampleCount);

            Assert.Equal(RandomSampleCount, samples1.Count);

            duplicates = 0;

            for (int i = 0; i < RandomSampleCount; i++)
            {
                Assert.True(0.0 <= samples2[i]);
                Assert.True(samples2[i] < 1.0);

                if (samples1[i] == samples1[2])
                {
                    duplicates++;
                }
            }

            Assert.True(duplicates <= MaxDuplicateRandomSamples, $"NextRandomDoubleAsync() returned more than {MaxDuplicateRandomSamples} duplicate values out of {RandomSampleCount} generated samples.");
        }

        [Fact]
        [Trait(TestCategory.CategoryTrait, TestCategory.NeonCadence)]
        public async Task Workflow_NextRandomInt()
        {
            // Start a workflow that will return a set of random integers (unconstrained)
            // and verify that there are only a small number of duplicates.  Then do the same
            // with another workflow and verify that there are only a small number of duplicates
            // compared to the first set.
            //
            // There's a statistically small chance that this could fail because we just happened
            // to seed the random number generators the same or just got incrdeably lucky but
            // I'm going to generate enough samples so this should be very unlikely.

            var samples1   = await client.NewWorkflowStub<IRandomWorkflow>().GetRandomDoublesAsync(RandomSampleCount);
            var sampleSet  = new HashSet<double>();
            var duplicates = 0;

            Assert.Equal(RandomSampleCount, samples1.Count);

            foreach (var sample in samples1)
            {
                if (sampleSet.Contains(sample))
                {
                    duplicates++;
                }
                else
                {
                    sampleSet.Add(sample);
                }
            }

            Assert.True(duplicates <= MaxDuplicateRandomSamples, $"NextRandomAsync() returned more than {MaxDuplicateRandomSamples} duplicate values out of {RandomSampleCount} generated samples.");

            // Compare against a new run.  Each wokflow should use a different seed
            // so we're expecting a different sequence.

            var samples2 = await client.NewWorkflowStub<IRandomWorkflow>().GetRandomIntsAsync(RandomSampleCount);

            Assert.Equal(RandomSampleCount, samples1.Count);

            duplicates = 0;

            for (int i = 0; i < RandomSampleCount; i++)
            {
                if (samples1[i] == samples1[2])
                {
                    duplicates++;
                }
            }

            Assert.True(duplicates <= MaxDuplicateRandomSamples, $"NextRandomAsync() returned more than {MaxDuplicateRandomSamples} duplicate values out of {RandomSampleCount} generated samples.");
        }

        [Fact]
        [Trait(TestCategory.CategoryTrait, TestCategory.NeonCadence)]
        public async Task Workflow_NextRandomInt_Max()
        {
            // Start a workflow that will return a set of random integers (<= 1 million)
            // and verify that there are only a small number of duplicates.  Then do the same
            // with another workflow and verify that there are only a small number of duplicates
            // compared to the first set.
            //
            // There's a statistically small chance that this could fail because we just happened
            // to seed the random number generators the same or just got incrdeably lucky but
            // I'm going to generate enough samples so this should be very unlikely.

            const int maxSample = 1000000;

            var samples1   = await client.NewWorkflowStub<IRandomWorkflow>().GetRandomIntsAsync(RandomSampleCount, maxSample);
            var sampleSet  = new HashSet<double>();
            var duplicates = 0;

            Assert.Equal(RandomSampleCount, samples1.Count);

            foreach (var sample in samples1)
            {
                Assert.True(sample <= maxSample);

                if (sampleSet.Contains(sample))
                {
                    duplicates++;
                }
                else
                {
                    sampleSet.Add(sample);
                }
            }

            Assert.True(duplicates <= MaxDuplicateRandomSamples, $"NextRandomAsync(max) returned more than {MaxDuplicateRandomSamples} duplicate values out of {RandomSampleCount} generated samples.");

            // Compare against a new run.  Each wokflow should use a different seed
            // so we're expecting a different sequence.

            var samples2 = await client.NewWorkflowStub<IRandomWorkflow>().GetRandomIntsAsync(RandomSampleCount, maxSample);

            Assert.Equal(RandomSampleCount, samples1.Count);

            duplicates = 0;

            for (int i = 0; i < RandomSampleCount; i++)
            {
                Assert.True(samples2[i] <= maxSample);

                if (samples1[i] == samples1[2])
                {
                    duplicates++;
                }
            }

            Assert.True(duplicates <= MaxDuplicateRandomSamples, $"NextRandomAsync(max) returned more than {MaxDuplicateRandomSamples} duplicate values out of {RandomSampleCount} generated samples.");
        }

        [Fact]
        [Trait(TestCategory.CategoryTrait, TestCategory.NeonCadence)]
        public async Task Workflow_NextRandomInt_MinMax()
        {
            // Start a workflow that will return a set of random integers (1 million <= value <= 2 million)
            // and verify that there are only a small number of duplicates.  Then do the same
            // with another workflow and verify that there are only a small number of duplicates
            // compared to the first set.
            //
            // There's a statistically small chance that this could fail because we just happened
            // to seed the random number generators the same or just got incrdeably lucky but
            // I'm going to generate enough samples so this should be very unlikely.

            const int minSample = 1000000;
            const int maxSample = 2000000;

            var samples1   = await client.NewWorkflowStub<IRandomWorkflow>().GetRandomIntsAsync(RandomSampleCount, minSample, maxSample);
            var sampleSet  = new HashSet<double>();
            var duplicates = 0;

            Assert.Equal(RandomSampleCount, samples1.Count);

            foreach (var sample in samples1)
            {
                Assert.True(minSample <= sample);
                Assert.True(sample <= maxSample);

                if (sampleSet.Contains(sample))
                {
                    duplicates++;
                }
                else
                {
                    sampleSet.Add(sample);
                }
            }

            Assert.True(duplicates <= MaxDuplicateRandomSamples, $"NextRandomAsync(min, max) returned more than {MaxDuplicateRandomSamples} duplicate values out of {RandomSampleCount} generated samples.");

            // Compare against a new run.  Each wokflow should use a different seed
            // so we're expecting a different sequence.

            var samples2 = await client.NewWorkflowStub<IRandomWorkflow>().GetRandomIntsAsync(RandomSampleCount, minSample, maxSample);

            Assert.Equal(RandomSampleCount, samples1.Count);

            duplicates = 0;

            for (int i = 0; i < RandomSampleCount; i++)
            {
                Assert.True(minSample <= samples2[i]);
                Assert.True(samples2[i] <= maxSample);

                if (samples1[i] == samples1[2])
                {
                    duplicates++;
                }
            }

            Assert.True(duplicates <= MaxDuplicateRandomSamples, $"NextRandomAsync(min, max) returned more than {MaxDuplicateRandomSamples} duplicate values out of {RandomSampleCount} generated samples.");
        }

        private class BytesHolder
        {
            public BytesHolder(byte[] bytes)
            {
                Covenant.Requires<ArgumentNullException>(bytes != null);
                Covenant.Requires<ArgumentException>(bytes.Length > 4);

                this.Bytes = bytes;
            }

            public byte[] Bytes { get; private set; }

            public override int GetHashCode()
            {
                return (Bytes[0] << 24) | (Bytes[1] << 16) | (Bytes[2] << 8) | Bytes[3];
            }

            public override bool Equals(object obj)
            {
                var other = obj as BytesHolder;

                if (other == null)
                {
                    return false;
                }

                return NeonHelper.ArrayEquals(this.Bytes, other.Bytes);
            }
        }

        [Fact]
        [Trait(TestCategory.CategoryTrait, TestCategory.NeonCadence)]
        public async Task Workflow_NextRandomBytes()
        {
            // Start a workflow that will return a set of random byte arrays and verify that there
            // are only a small number of duplicates.  Then do the same with another workflow and
            // verify that there are only a small number of duplicates compared to the first set.
            //
            // There's a statistically small chance that this could fail because we just happened
            // to seed the random number generators the same or just got incrdeably lucky but
            // I'm going to generate enough samples so this should be very unlikely.

            const int size = 32;

            var samples1   = await client.NewWorkflowStub<IRandomWorkflow>().GetRandomBytesAsync(RandomSampleCount, size);
            var sampleSet  = new HashSet<BytesHolder>();
            var duplicates = 0;

            Assert.Equal(RandomSampleCount, samples1.Count);

            foreach (var sample in samples1)
            {
                Assert.Equal(size, sample.Length);

                var holder = new BytesHolder(sample);

                if (sampleSet.Contains(holder))
                {
                    duplicates++;
                }
                else
                {
                    sampleSet.Add(holder);
                }
            }

            Assert.True(duplicates <= MaxDuplicateRandomSamples, $"NextRandomBytesAsync() returned more than {MaxDuplicateRandomSamples} duplicate values out of {RandomSampleCount} generated samples.");

            // Compare against a new run.  Each wokflow should use a different seed
            // so we're expecting a different sequence.

            var samples2 = await client.NewWorkflowStub<IRandomWorkflow>().GetRandomBytesAsync(RandomSampleCount, size);

            Assert.Equal(RandomSampleCount, samples1.Count);

            duplicates = 0;

            for (int i = 0; i < RandomSampleCount; i++)
            {
                Assert.Equal(size, samples2[i].Length);

                foreach (var item in samples1)
                {
                    if (NeonHelper.ArrayEquals(samples2[i], item))
                    {
                        duplicates++;
                        break;
                    }
                }
            }

            Assert.True(duplicates <= MaxDuplicateRandomSamples, $"NextRandomAsync() returned more than {MaxDuplicateRandomSamples} duplicate values out of {RandomSampleCount} generated samples.");
        }

        //---------------------------------------------------------------------

        public interface IWorkflowEcho : IWorkflow
        {
            [WorkflowMethod]
            Task<byte[]> EchoAsync(byte[] contents);
        }

        [Workflow(AutoRegister = true)]
        public class WorkflowEcho : WorkflowBase, IWorkflowEcho
        {
            public async Task<byte[]> EchoAsync(byte[] contents)
            {
                return await Task.FromResult(contents);
            }
        }

        [Fact]
        [Trait(TestCategory.CategoryTrait, TestCategory.NeonCadence)]
        public async Task Workflow_Echo()
        {
            // Verify that we send and receive varying sizes of content, from
            // small to pretty large (1MiB).

            var rand = new Random();

            Assert.Null(await client.NewWorkflowStub<IWorkflowEcho>().EchoAsync(null));

            for (int size = 1024; size <= 1 * 1024 * 1024; size *= 2)
            {
                var value = new byte[size];

                rand.NextBytes(value);
                Assert.Equal(value, await client.NewWorkflowStub<IWorkflowEcho>().EchoAsync(value));
            }
        }

        //---------------------------------------------------------------------

        public interface IWorkflowSideEffect : IWorkflow
        {
            [WorkflowMethod(Name = "SideEffect")]
            Task<string> SideEffectAsync(string input);

            [WorkflowMethod(Name = "GenericSideEffect")]
            Task<string> GenericSideEffectAsync(string input);
        }

        [Workflow(AutoRegister = true)]
        public class WorkflowSideEffect : WorkflowBase, IWorkflowSideEffect
        {
            public async Task<string> SideEffectAsync(string input)
            {
                var output = (string)await Workflow.SideEffectAsync(typeof(string), () => input);

                return await Task.FromResult(output);
            }

            public async Task<string> GenericSideEffectAsync(string input)
            {
                var output = await Workflow.SideEffectAsync<string>(() => input);

                return await Task.FromResult(output);
            }
        }

        [Fact]
        [Trait(TestCategory.CategoryTrait, TestCategory.NeonCadence)]
        public async Task Workflow_SideEffect()
        {
            // Verify that SideEffect() and SideEffect<T>() work.

            Assert.Equal("test1", await client.NewWorkflowStub<IWorkflowSideEffect>().SideEffectAsync("test1"));
            Assert.Equal("test2", await client.NewWorkflowStub<IWorkflowSideEffect>().GenericSideEffectAsync("test2"));
        }

        //---------------------------------------------------------------------

        public interface IWorkflowMutableSideEffect : IWorkflow
        {
            [WorkflowMethod(Name = "MutableSideEffect")]
            Task<string> MutableSideEffectAsync(string id, string input);

            [WorkflowMethod(Name = "GenericSideEffect")]
            Task<string> GenericMutableSideEffectAsync(string id, string input);
        }

        [Workflow(AutoRegister = true)]
        public class WorkflowMutableSideEffect : WorkflowBase, IWorkflowMutableSideEffect
        {
            public async Task<string> MutableSideEffectAsync(string id, string input)
            {
                var output = (string)await Workflow.MutableSideEffectAsync(typeof(string), id, () => input);

                return await Task.FromResult(output);
            }

            public async Task<string> GenericMutableSideEffectAsync(string id, string input)
            {
                var output = await Workflow.MutableSideEffectAsync<string>(id, () => input);

                return await Task.FromResult(output);
            }
        }

        [Fact]
        [Trait(TestCategory.CategoryTrait, TestCategory.NeonCadence)]
        public async Task Workflow_MutableSideEffect()
        {
            // Verify that MutableSideEffect() and MutableSideEffect<T>() work.

            Assert.Equal("test1", await client.NewWorkflowStub<IWorkflowMutableSideEffect>().MutableSideEffectAsync("id-1", "test1"));
            Assert.Equal("test2", await client.NewWorkflowStub<IWorkflowMutableSideEffect>().GenericMutableSideEffectAsync("id-2", "test2"));
        }

        //---------------------------------------------------------------------

        public interface IWorkflowSignal : IWorkflow
        {
            [WorkflowMethod]
            Task<List<string>> RunAsync(TimeSpan timeout, int expectedSignals);

            [SignalMethod("signal")]
            Task SignalAsync(string message);
        }

        /// <summary>
        /// This workflow tests basic signal reception by waiting for some number of signals
        /// and then returning the received signal messages.  The workflow will timeout
        /// if the signals aren't received in time.  Note that we've hacked workflow start
        /// detection using a static field.
        /// </summary>
        [Workflow(AutoRegister = true)]
        public class WorkflowSignal : WorkflowBase, IWorkflowSignal
        {
            //-----------------------------------------------------------------
            // Static members

            public static bool HasStarted { get; private set; } = false;

            public new static void Reset()
            {
                HasStarted = false;
            }

            //-----------------------------------------------------------------
            // Instance members

            private List<string> signalMessages = new List<string>();

            public async Task<List<string>> RunAsync(TimeSpan timeout, int expectedSignals)
            {
                HasStarted = true;

                var timeoutUtc = await Workflow.UtcNowAsync() + timeout;

                while (await Workflow.UtcNowAsync() < timeoutUtc)
                {
                    if (signalMessages.Count >= expectedSignals)
                    {
                        return signalMessages;
                    }

                    await Workflow.SleepAsync(TimeSpan.FromSeconds(1));
                }

                throw new CadenceTimeoutException("Timeout waiting for signal(s).");
            }

            public async Task SignalAsync(string message)
            {
                signalMessages.Add(message);

                await Task.CompletedTask;
            }
        }

        [Fact]
        [Trait(TestCategory.CategoryTrait, TestCategory.NeonCadence)]
        public async Task Workflow_SignalOnce()
        {
            WorkflowSignal.Reset();

            var stub = client.NewWorkflowStub<IWorkflowSignal>();
            var task = stub.RunAsync(TimeSpan.FromSeconds(maxWaitSeconds), expectedSignals: 1);

            NeonHelper.WaitFor(() => WorkflowSignal.HasStarted, workflowTimeout);

            await stub.SignalAsync("my-signal-1");

            Assert.Equal(new List<string>() { "my-signal-1" }, await task);
        }

        [Fact]
        [Trait(TestCategory.CategoryTrait, TestCategory.NeonCadence)]
        public async Task Workflow_SignalTwice()
        {
            WorkflowSignal.Reset();

            var stub = client.NewWorkflowStub<IWorkflowSignal>();
            var task = stub.RunAsync(TimeSpan.FromSeconds(maxWaitSeconds), expectedSignals: 2);

            NeonHelper.WaitFor(() => WorkflowSignal.HasStarted, workflowTimeout);

            await stub.SignalAsync("my-signal-1");
            await stub.SignalAsync("my-signal-2");

            var results = await task;

            Assert.Equal(2, results.Count);
            Assert.Contains("my-signal-1", results);
            Assert.Contains("my-signal-2", results);
        }

        [Fact]
        [Trait(TestCategory.CategoryTrait, TestCategory.NeonCadence)]
        public async Task Workflow_SignalBeforeStart()
        {
            // Verify that we're not allowed to send a signal via a
            // stub before we started the workflow.

            WorkflowSignal.Reset();

            var stub = client.NewWorkflowStub<IWorkflowSignal>();

            await Assert.ThrowsAsync<InvalidOperationException>(async () => await stub.SignalAsync("my-signal"));
        }

        //---------------------------------------------------------------------

        public interface IWorkflowQuery : IWorkflow
        {
            [WorkflowMethod]
            Task<List<string>> RunAsync(TimeSpan timeout, int expectedQueries);

            [QueryMethod("query")]
            Task<string> QueryAsync(string arg1, int arg2);

            [QueryMethod("query-no-result")]
            Task QueryNoResultAsync(string arg1, int arg2);
        }

        /// <summary>
        /// This workflow tests basic query reception by waiting for some number of queries
        /// and then returning the generated query results.  The queries will return the 
        /// parameters converted to strings and separated with a colon.  The workflow will
        /// timeout if the queries aren't received in time.  Note that we've hacked workflow
        /// start detection using a static field.
        /// </summary>
        [Workflow(AutoRegister = true)]
        public class WorkflowQuery : WorkflowBase, IWorkflowQuery
        {
            //-----------------------------------------------------------------
            // Static members

            public static bool HasStarted { get; private set; } = false;

            public new static void Reset()
            {
                HasStarted = false;
            }

            //-----------------------------------------------------------------
            // Instance members

            private List<string> queryResults = new List<string>();

            public async Task<List<string>> RunAsync(TimeSpan timeout, int expectedQueries)
            {
                HasStarted = true;

                var timeoutUtc = await Workflow.UtcNowAsync() + timeout;

                while (await Workflow.UtcNowAsync() < timeoutUtc)
                {
                    if (queryResults.Count >= expectedQueries)
                    {
                        return queryResults;
                    }

                    await Workflow.SleepAsync(TimeSpan.FromSeconds(1));
                }

                throw new CadenceTimeoutException("Timeout waiting for query(s).");
            }

            public async Task<string> QueryAsync(string arg1, int arg2)
            {
                var result = $"{arg1}:{arg2}";

                queryResults.Add(result);

                return await Task.FromResult(result);
            }

            public async Task QueryNoResultAsync(string arg1, int arg2)
            {
                var result = $"{arg1}:{arg2}";

                queryResults.Add(result);

                await Task.CompletedTask;
            }
        }

        [Fact]
        [Trait(TestCategory.CategoryTrait, TestCategory.NeonCadence)]
        public async Task Workflow_QueryOnce()
        {
            WorkflowQuery.Reset();

            var stub = client.NewWorkflowStub<IWorkflowQuery>();
            var task = stub.RunAsync(TimeSpan.FromSeconds(maxWaitSeconds), expectedQueries: 1);

            NeonHelper.WaitFor(() => WorkflowQuery.HasStarted, workflowTimeout);

            Assert.Equal("my-query:1", await stub.QueryAsync("my-query", 1));
            Assert.Equal(new List<string>() { "my-query:1" }, await task);
        }

        [Fact]
        [Trait(TestCategory.CategoryTrait, TestCategory.NeonCadence)]
        public async Task Workflow_QueryTwice()
        {
            WorkflowQuery.Reset();

            var stub = client.NewWorkflowStub<IWorkflowQuery>();
            var task = stub.RunAsync(TimeSpan.FromSeconds(maxWaitSeconds), expectedQueries: 2);

            NeonHelper.WaitFor(() => WorkflowQuery.HasStarted, workflowTimeout);

            Assert.Equal("my-query:1", await stub.QueryAsync("my-query", 1));
            Assert.Equal("my-query:2", await stub.QueryAsync("my-query", 2));

            var results = await task;

            Assert.Equal(2, results.Count);
            Assert.Contains("my-query:1", results);
            Assert.Contains("my-query:2", results);
        }

        [Fact]
        [Trait(TestCategory.CategoryTrait, TestCategory.NeonCadence)]
        public async Task Workflow_QueryNoResult()
        {
            // Verify that we can call a query method that doesn't
            // return a result.

            WorkflowQuery.Reset();

            var stub = client.NewWorkflowStub<IWorkflowQuery>();
            var task = stub.RunAsync(TimeSpan.FromSeconds(maxWaitSeconds), expectedQueries: 1);

            NeonHelper.WaitFor(() => WorkflowQuery.HasStarted, workflowTimeout);

            await stub.QueryNoResultAsync("my-query", 1);
            Assert.Equal(new List<string>() { "my-query:1" }, await task);
        }

        [Fact]
        [Trait(TestCategory.CategoryTrait, TestCategory.NeonCadence)]
        public async Task Workflow_QueryBeforeStart()
        {
            // Verify that we're not allowed to submit a query via a
            // stub before we started the workflow.

            WorkflowQuery.Reset();

            var stub = client.NewWorkflowStub<IWorkflowQuery>();

            await Assert.ThrowsAsync<InvalidOperationException>(async () => await stub.QueryAsync("my-query", 1));
        }

        //---------------------------------------------------------------------

        public interface IWorkflowGetVersion : IWorkflow
        {
            [WorkflowMethod]
            Task<int> RunAsync(string changeId, int minVersion, int maxVersion);
        }

        [Workflow(AutoRegister = true)]
        public class WorkflowGetVersion : WorkflowBase, IWorkflowGetVersion
        {
            public async Task<int> RunAsync(string changeId, int minVersion, int maxVersion)
            {
                return await Workflow.GetVersionAsync(changeId, minVersion, maxVersion);
            }
        }

        [Fact]
        [Trait(TestCategory.CategoryTrait, TestCategory.NeonCadence)]
        public async Task Workflow_GetVersion()
        {
            // Minimally exercise the workflow GetVersion() API.

            WorkflowQuery.Reset();

            var stub = client.NewWorkflowStub<IWorkflowGetVersion>();

            Assert.Equal(1, await stub.RunAsync("my-change-id", Workflow.DefaultVersion, 1));
        }

        //---------------------------------------------------------------------

        public interface IChildActivity : IActivity
        {
            [ActivityMethod]
            Task<string> HelloAsync(string name);
        }

        [Activity(AutoRegister = true)]
        public class ChildActivity : ActivityBase, IChildActivity
        {
            public async Task<string> HelloAsync(string name)
            {
                return await Task.FromResult($"Hello {name}!");
            }
        }

        public interface IWorkflowComplex : IWorkflow
        {
            [WorkflowMethod]
            Task<List<string>> WaitForQueriesAndSignalsAsync(TimeSpan timeout, int expectedOperations);

            [WorkflowMethod(Name = "hello")]
            Task<string> HelloAsync(string name);

            [WorkflowMethod(Name = "goodbye")]
            Task<string> GoodbyeAsync(string name);

            [QueryMethod("query-1")]
            Task<string> Query1Async(string arg1);

            [QueryMethod("query-2")]
            Task<string> Query2Async(string arg1);

            [SignalMethod("signal-1")]
            Task Signal1Async(string arg1);

            [SignalMethod("signal-2")]
            Task Signal2Async(string arg1);
        }

        /// <summary>
        /// This workflow is used to verify that complex workflows with multiple
        /// entry point, query, and signal methods works.
        /// </summary>
        [Workflow(AutoRegister = true)]
        public class WorkflowComplex : WorkflowBase, IWorkflowComplex
        {
            //-----------------------------------------------------------------
            // Static members

            public static bool HasStarted { get; private set; } = false;

            public new static void Reset()
            {
                HasStarted = false;
            }

            //-----------------------------------------------------------------
            // Instance members

            private List<string> operations = new List<string>();

            public async Task<List<string>> WaitForQueriesAndSignalsAsync(TimeSpan timeout, int expectedOperations)
            {
                HasStarted = true;

                var timeoutUtc = await Workflow.UtcNowAsync() + timeout;

                while (await Workflow.UtcNowAsync() < timeoutUtc)
                {
                    if (operations.Count >= expectedOperations)
                    {
                        return operations;
                    }

                    await Workflow.SleepAsync(TimeSpan.FromSeconds(1));
                }

                throw new CadenceTimeoutException("Timeout waiting for queries and/or signals.");
            }

            public async Task<string> HelloAsync(string name)
            {
                return await Task.FromResult($"Hello {name}!");
            }

            public async Task<string> GoodbyeAsync(string name)
            {
                return await Task.FromResult($"Goodbye {name}!");
            }

            public async Task<string> Query1Async(string arg1)
            {
                var operation = $"query-1:{arg1}";

                operations.Add(operation);

                return await Task.FromResult(operation);
            }

            public async Task<string> Query2Async(string arg1)
            {
                var operation = $"query-2:{arg1}";

                operations.Add(operation);

                return await Task.FromResult(operation);
            }

            public async Task Signal1Async(string arg1)
            {
                var operation = $"signal-1:{arg1}";

                operations.Add(operation);

                await Task.CompletedTask;
            }

            public async Task Signal2Async(string arg1)
            {
                var operation = $"signal-2:{arg1}";

                operations.Add(operation);

                await Task.CompletedTask;
            }
        }

        [Fact]
        [Trait(TestCategory.CategoryTrait, TestCategory.NeonCadence)]
        public async Task Workflow_Complex()
        {
            // Verify that we can start a workflow via different entry point methods.

            Assert.Equal("Hello Jeff!", await client.NewWorkflowStub<IWorkflowComplex>().HelloAsync("Jeff"));
            Assert.Equal("Goodbye Jeff!", await client.NewWorkflowStub<IWorkflowComplex>().GoodbyeAsync("Jeff"));

            // Verify that we can send different queries and signals to a workflow.

            WorkflowComplex.Reset();

            var stub = client.NewWorkflowStub<IWorkflowComplex>();
            var task = stub.WaitForQueriesAndSignalsAsync(TimeSpan.FromSeconds(maxWaitSeconds), expectedOperations: 4);

            NeonHelper.WaitFor(() => WorkflowComplex.HasStarted, workflowTimeout);

            Assert.Equal("query-1:my-query-1", await stub.Query1Async("my-query-1"));
            await stub.Signal1Async("my-signal-1");
            Assert.Equal("query-2:my-query-2", await stub.Query2Async("my-query-2"));
            await stub.Signal2Async("my-signal-2");

            var results = await task;

            Assert.Equal(4, results.Count);
            Assert.Contains("query-1:my-query-1", results);
            Assert.Contains("signal-1:my-signal-1", results);
            Assert.Contains("query-2:my-query-2", results);
            Assert.Contains("signal-2:my-signal-2", results);
        }

        //---------------------------------------------------------------------

        public interface IWorkflowChild : IWorkflow
        {
            [WorkflowMethod]
            Task RunAsync();

            [WorkflowMethod(Name = "hello")]
            Task<string> HelloAsync(string name);

            [WorkflowMethod(Name = "hello-activity")]
            Task<string> HelloActivityAsync(string name);

            [WorkflowMethod(Name = "nested-hello")]
            Task<string> NestedHelloAsync(string name);

            [WorkflowMethod(Name = "wait-for-signal")]
            Task WaitForSignalAsync();

            [WorkflowMethod(Name = "wait-for-query")]
            Task WaitForQueryAsync();

            [QueryMethod("query")]
            Task<string> QueryAsync(string value);

            [SignalMethod("signal")]
            Task SignalAsync(string value);
        }

        [Workflow(AutoRegister = true)]
        public class WorkflowChild : WorkflowBase, IWorkflowChild
        {
            //-----------------------------------------------------------------
            // Static members

            public static bool          WasExecuted     = false;
            public static bool          ExitNow         = false;
            public static List<string>  ReceivedQueries = new List<string>();
            public static List<string>  ReceivedSignals = new List<string>();

            public new static void Reset()
            {
                WasExecuted = false;
                ExitNow     = false;

                ReceivedQueries.Clear();
                ReceivedSignals.Clear();
            }

            //-----------------------------------------------------------------
            // Instance members

            public async Task RunAsync()
            {
                WasExecuted = true;

                await Task.CompletedTask;
            }

            public async Task<string> HelloAsync(string name)
            {
                WasExecuted = true;

                return await Task.FromResult($"Hello {name}!");
            }

            public async Task<string> HelloActivityAsync(string name)
            {
                WasExecuted = true;

                return await Workflow.NewActivityStub<IChildActivity>().HelloAsync("Jeff");
            }

            public async Task<string> NestedHelloAsync(string name)
            {
                WasExecuted = true;

                var childStub = Workflow.NewChildWorkflowStub<IWorkflowChild>();

                return await childStub.HelloAsync(name);
            }

            public async Task WaitForSignalAsync()
            {
                WasExecuted = true;

                var maxWaitTimeUtc = await Workflow.UtcNowAsync() + TimeSpan.FromSeconds(maxWaitSeconds);

                while (ReceivedSignals.Count == 0 && !ExitNow)
                {
                    if (await Workflow.UtcNowAsync() >= maxWaitTimeUtc)
                    {
                        throw new TimeoutException("Timeout waiting for signal.");
                    }

                    await Workflow.SleepAsync(TimeSpan.FromSeconds(1));
                }
            }

            public async Task WaitForQueryAsync()
            {
                WasExecuted = true;

                var maxWaitTimeUtc = await Workflow.UtcNowAsync() + TimeSpan.FromSeconds(maxWaitSeconds);

                while (ReceivedQueries.Count == 0 && !ExitNow)
                {
                    if (await Workflow.UtcNowAsync() >= maxWaitTimeUtc)
                    {
                        throw new TimeoutException("Timeout waiting for query.");
                    }

                    await Workflow.SleepAsync(TimeSpan.FromSeconds(1));
                }
            }

            public async Task<string> QueryAsync(string value)
            {
                ReceivedQueries.Add(value);

                return await Task.FromResult(value);
            }

            public async Task SignalAsync(string value)
            {
                ReceivedSignals.Add(value);

                await Task.CompletedTask;
            }
        }

        public interface IWorkflowParent : IWorkflow
        {
            [WorkflowMethod]
            Task RunChildAsync();

            [WorkflowMethod(Name = "hello")]
            Task<string> HelloChildAsync(string name);

            [WorkflowMethod(Name = "hello-activity")]
            Task<string> HelloChildActivityAsync(string name);

            [WorkflowMethod(Name = "nested-hello")]
            Task<string> NestedHelloChildAsync(string name);

            [WorkflowMethod(Name = "signal-child")]
            Task SignalChildAsync(string signal);

            [WorkflowMethod(Name = "query-child")]
            Task<bool> QueryChildAsync();
        }

        [Workflow(AutoRegister = true)]
        public class WorkflowParent : WorkflowBase, IWorkflowParent
        {
            public async Task RunChildAsync()
            {
                var childStub = Workflow.NewChildWorkflowStub<IWorkflowChild>();

                await childStub.RunAsync();
            }

            public async Task<string> HelloChildAsync(string name)
            {
                var childStub = Workflow.NewChildWorkflowStub<IWorkflowChild>();

                return await childStub.HelloAsync(name);
            }

            public async Task<string> HelloChildActivityAsync(string name)
            {
                var childStub = Workflow.NewChildWorkflowStub<IWorkflowChild>();

                return await childStub.HelloActivityAsync(name);
            }

            public async Task<string> NestedHelloChildAsync(string name)
            {
                var childStub = Workflow.NewChildWorkflowStub<IWorkflowChild>();

                return await childStub.NestedHelloAsync(name);
            }

            public async Task SignalChildAsync(string signal)
            {
                var childStub = Workflow.NewChildWorkflowStub<IWorkflowChild>();
                var childTask = childStub.WaitForSignalAsync();

                await childStub.SignalAsync(signal);
                await childTask;
            }

            public async Task<bool> QueryChildAsync()
            {
                // Direct querying of child workflows is not currently supported.
                // We're going to verify that we get an exception.  This method 
                // returns TRUE for the expected behavior.
                //
                // NOTE: We'll probably relax this constraint in the future:
                //
                //      https://github.com/nforgeio/neonKUBE/issues/617

                var childStub      = Workflow.NewChildWorkflowStub<IWorkflowChild>();
                var task           = childStub.WaitForQueryAsync();
                var maxWaitTimeUtc = DateTime.UtcNow + TimeSpan.FromSeconds(maxWaitSeconds);
                var pass           = false;

                while (!WorkflowChild.WasExecuted)
                {
                    if (DateTime.UtcNow >= maxWaitTimeUtc)
                    {
                        throw new TimeoutException("Timeout waiting for child execution.");
                    }

                    System.Threading.Thread.Sleep(1000);
                }

                try
                {
                    await childStub.QueryAsync("test");
                }
                catch (NotSupportedException)
                {
                    pass = true;
                }

                WorkflowChild.ExitNow = true;

                await task;

                return pass;
            }
        }

        [Fact]
        [Trait(TestCategory.CategoryTrait, TestCategory.NeonCadence)]
        public async Task Workflow_Child()
        {
            // Verify that we can call a child workflow that doesn't return a result.

            WorkflowChild.Reset();

            var stub = client.NewWorkflowStub<IWorkflowParent>();

            await stub.RunChildAsync();
            Assert.True(WorkflowChild.WasExecuted);
        }

        [Fact]
        [Trait(TestCategory.CategoryTrait, TestCategory.NeonCadence)]
        public async Task Workflow_ChildHello()
        {
            // Verify that we can call a child workflow that accepts a
            // parameter and returns a result.

            WorkflowChild.Reset();

            var stub = client.NewWorkflowStub<IWorkflowParent>();

            Assert.Equal("Hello Jeff!", await stub.HelloChildAsync("Jeff"));
            Assert.True(WorkflowChild.WasExecuted);
        }

        [Fact]
        [Trait(TestCategory.CategoryTrait, TestCategory.NeonCadence)]
        public async Task Workflow_ChildActivity()
        {
            // Verify that we can call a child workflow that calls an activity.

            WorkflowChild.Reset();

            var stub = client.NewWorkflowStub<IWorkflowParent>();

            Assert.Equal("Hello Jeff!", await stub.HelloChildActivityAsync("Jeff"));
            Assert.True(WorkflowChild.WasExecuted);
        }

        [Fact(Skip = "Hangs right now")]
        [Trait(TestCategory.CategoryTrait, TestCategory.NeonCadence)]
        public async Task Workflow_ChildSignal()
        {
            // Verify that signalling a child workflow.
            
            WorkflowChild.Reset();

            var stub = client.NewWorkflowStub<IWorkflowParent>();

            await stub.SignalChildAsync("my-signal");

            Assert.Single(WorkflowChild.ReceivedSignals);
            Assert.Contains("my-signal", WorkflowChild.ReceivedSignals);
        }

        [Fact]
        [Trait(TestCategory.CategoryTrait, TestCategory.NeonCadence)]
        public async Task Workflow_ChildQueryNotSupported()
        {
            // Verify that querying a child workflow is not supported.

            WorkflowChild.Reset();

            var stub = client.NewWorkflowStub<IWorkflowParent>();
            var pass = await stub.QueryChildAsync();

            Assert.True(pass);
        }

        [Fact]
        [Trait(TestCategory.CategoryTrait, TestCategory.NeonCadence)]
        public async Task Workflow_ChildNested()
        {
            // Test calling a workflow that calls a child which
            // calls another child.

            WorkflowChild.Reset();

            var stub = client.NewWorkflowStub<IWorkflowParent>();

            Assert.Equal("Hello Jeff!", await stub.NestedHelloChildAsync("Jeff"));
        }

        //---------------------------------------------------------------------

        public interface IWorkflowDifferentNamesInterface : IWorkflow
        {
            [WorkflowMethod]
            Task<string> HelloAsync(string name);
        }

        [Workflow(AutoRegister = true)]
        public class WorkflowDifferentNamesClass : WorkflowBase, IWorkflowDifferentNamesInterface
        {
            public async Task<string> HelloAsync(string name)
            {
                return await Task.FromResult($"Hello {name}!");
            }
        }

        [Fact]
        [Trait(TestCategory.CategoryTrait, TestCategory.NeonCadence)]
        public async Task Workflow_DifferentNames()
        {
            // Verify that a workflow whose class and interface names
            // don't match works.  This ensures that the Cadence client
            // doesn't make any assumptions about naming conventions.
            //
            // ...which was happening in earlier times.

            var stub = client.NewWorkflowStub<IWorkflowDifferentNamesInterface>();

            Assert.Equal($"Hello Jeff!", await stub.HelloAsync("Jeff"));
        }

        //---------------------------------------------------------------------

        public interface IWorkflowFail : IWorkflow
        {
            [WorkflowMethod]
            Task RunAsync();
        }

        [Workflow(AutoRegister = true)]
        public class WorkflowFail : WorkflowBase, IWorkflowFail
        {
            public async Task RunAsync()
            {
                await Task.CompletedTask;
                throw new ArgumentException("forced-failure");
            }
        }

        [Fact]
        [Trait(TestCategory.CategoryTrait, TestCategory.NeonCadence)]
        public async Task Workflow_Fail()
        {
            // Verify that we see an exception thrown by a workflow.

            var options = new WorkflowOptions()
            {
                TaskStartToCloseTimeout = TimeSpan.FromSeconds(5)
            };

            var stub = client.NewWorkflowStub<IWorkflowFail>(options);

            try
            {
                await stub.RunAsync();
            }
            catch (Exception e)
            {
                Assert.IsType<CadenceGenericException>(e);
                Assert.Contains("ArgumentException", e.Message);
                Assert.Contains("forced-failure", e.Message);
            }
        }

        //---------------------------------------------------------------------

        public interface IWorkflowUnregistered : IWorkflow
        {
            [WorkflowMethod]
            Task<string> HelloAsync(string name);
        }

        [Fact]
        [Trait(TestCategory.CategoryTrait, TestCategory.NeonCadence)]
        public async Task Workflow_Unregistered()
        {
            // Verify that we see an error when attempting to execute an
            // unregistered workflow.  In this case, there is no class
            // defined that implements the workflow.

            var options = new WorkflowOptions()
            {
                ScheduleToCloseTimeout = TimeSpan.FromSeconds(5)
            };

            var stub = client.NewWorkflowStub<IWorkflowUnregistered>(options);

            await Assert.ThrowsAsync<CadenceTimeoutException>(async () => await stub.HelloAsync("Jack"));
        }

        //---------------------------------------------------------------------

        public class ComplexData
        {
            public string Name { get; set; }
            public int Age { get; set; }
        }

        public interface IWorkflowComplexData : IWorkflow
        {
            [WorkflowMethod]
            Task<ComplexData> RunAsync(ComplexData data);
        }

        [Workflow(AutoRegister = true)]
        public class WorkflowComplexDataClass : WorkflowBase, IWorkflowComplexData
        {
            public async Task<ComplexData> RunAsync(ComplexData data)
            {
                return await Task.FromResult(data);
            }
        }

        [Fact]
        [Trait(TestCategory.CategoryTrait, TestCategory.NeonCadence)]
        public async Task Workflow_ComplexData()
        {
            // Verify that we can pass and return a complex object to/from
            // a workflow.

            var data = new ComplexData
            {
                Name = "Jeff",
                Age  = 58
            };

            var stub   = client.NewWorkflowStub<IWorkflowComplexData>();
            var result = await stub.RunAsync(data);

            Assert.Equal(data.Name, result.Name);
            Assert.Equal(data.Age, result.Age);
        }

        //---------------------------------------------------------------------

        /// <summary>
        /// We need to convert the <see cref="WorkflowInfo"/> to this type
        /// because the <see cref="WorkflowInfo"/> properties have <c>internal</c>
        /// setters which will cause deserialization to fail.
        /// </summary>
        public class WorkflowInfoTest
        {
            /// <summary>
            /// Default constructor.
            /// </summary>
            public WorkflowInfoTest()
            {
            }

            /// <summary>
            /// Constructs and instance from a <see cref="WorkflowInfo"/>.
            /// </summary>
            /// <param name="info"></param>
            public WorkflowInfoTest(WorkflowInfo info)
            {
                this.Domain       = info.Domain;
                this.WorkflowId   = info.WorkflowId;
                this.RunId        = info.RunId;
                this.WorkflowType = info.WorkflowType;
                this.TaskList     = info.TaskList;
            }

            public string Domain { get; set; }
            public string WorkflowId { get; set; }
            public string RunId { get; set; }
            public string WorkflowType { get; set; }
            public string TaskList { get; set; }
        }

        public interface IWorkflowInfo : IWorkflow
        {
            [WorkflowMethod]
            Task<WorkflowInfoTest> GetWorkflowInfoAsync();
        }

        [Workflow(AutoRegister = true, Name = "my-workflow-info-type")]
        public class WorkflowInfoClass : WorkflowBase, IWorkflowInfo
        {
            public async Task<WorkflowInfoTest> GetWorkflowInfoAsync()
            {
                return await Task.FromResult(new WorkflowInfoTest(Workflow.WorkflowInfo));
            }
        }

        [Fact]
        [Trait(TestCategory.CategoryTrait, TestCategory.NeonCadence)]
        public async Task Workflow_Info()
        {
            // Verify that the [Workflow.WorkflowInfo] properties are
            // set correctly for a workflow.

            var options = new WorkflowOptions()
            {
                Domain     = client.Settings.DefaultDomain,
                TaskList   = client.Settings.DefaultTaskList,
                WorkflowId = "my-workflow-id"
            };

            var stub = client.NewWorkflowStub<IWorkflowInfo>(options: options, workflowTypeName: "my-workflow-info-type");
            var info = await stub.GetWorkflowInfoAsync();

            Assert.Equal(options.Domain, info.Domain);
            Assert.NotEmpty(info.RunId);
            Assert.Equal(options.TaskList, info.TaskList);
            Assert.Equal(options.WorkflowId, info.WorkflowId);
            Assert.Equal("my-workflow-info-type", info.WorkflowType);

            // $todo(jeff.lill):
            //
            // These properties are not supported yet:
            //
            //      ExecutionStartToCloseTimeout
            //      ChildPolicy
        }

        //---------------------------------------------------------------------

        public interface IWorkflowContinueAsNew0 : IWorkflow
        {
            [WorkflowMethod(Name = "Hello")]
            Task<string> HelloAsync(string name, int callCount);

            [WorkflowMethod(Name = "HelloWithOptions")]
            Task<string> HelloNewOptionsAsync(string name, int callCount);

            [WorkflowMethod(Name = "HelloStub")]
            Task<string> HelloStubAsync(string name);

            [WorkflowMethod(Name = "HelloStubOptions")]
            Task<string> HelloStubOptionsAsync(string name);
        }

        [Workflow(AutoRegister = true)]
        public class WorkflowContinueAsNew0 : WorkflowBase, IWorkflowContinueAsNew0
        {
            public async Task<string> HelloAsync(string name, int callCount)
            {
                // The first time this is called, we're going to continue the workflow
                // as new using the current options and passing the same name but
                // incrementing the call count.
                //
                // Otherwise, we'll simply return the result string.

                if (callCount == 1)
                {
                    await Workflow.ContinueAsNewAsync(name, callCount + 1);
                    throw new Exception("We should never reach this.");
                }

                return await Task.FromResult($"WF0 says: Hello {name}!");
            }

            public async Task<string> HelloNewOptionsAsync(string name, int callCount)
            {
                var options = new ContinueAsNewOptions();

                // The first time this is called, we're going to continue the workflow
                // as new using new options and passing the same name but incrementing
                // the call count.
                //
                // Otherwise, we'll simply return the result string.

                if (callCount == 1)
                {
                    await Workflow.ContinueAsNewAsync(options, name, callCount + 1);
                    throw new Exception("We should never reach this.");
                }

                return await Task.FromResult($"WF0 says: Hello {name}!");
            }

            public async Task<string> HelloStubAsync(string name)
            {
                // We're going to continue as IWorkflowContinueAsNew1 using a stub.

                var stub = Workflow.NewContinueAsNewStub<IWorkflowContinueAsNew1>();

                await stub.HelloAsync(name);
                throw new Exception("We should never reach this.");
            }

            public async Task<string> HelloStubOptionsAsync(string name)
            {
                // We're going to continue as IWorkflowContinueAsNew1 using a stub
                // and with new options.

                var options  = new ContinueAsNewOptions() 
                {
                    Workflow = "TestCadence.Test_EndToEnd.WorkflowContinueAsNew1"
                };
                var stub     = Workflow.NewContinueAsNewStub<IWorkflowContinueAsNew1>(options);
                await stub.HelloAsync(name);
                throw new Exception("We should never reach this.");
            }
        }

        public interface IWorkflowContinueAsNew1 : IWorkflow
        {
            [WorkflowMethod]
            Task<string> HelloAsync(string name);
        }

        [Workflow(AutoRegister = true)]
        public class WorkflowContinueAsNew1 : WorkflowBase, IWorkflowContinueAsNew1
        {
            public async Task<string> HelloAsync(string name)
            {
                return await Task.FromResult($"WF1 says: Hello {name}!");
            }
        }

        [Fact]
        [Trait(TestCategory.CategoryTrait, TestCategory.NeonCadence)]
        public async Task Workflow_ContinueAsNew()
        {
            // Verify that we can continue a workflow as new without using a stub
            // and with the same options.

            var stub = client.NewWorkflowStub<IWorkflowContinueAsNew0>();

            Assert.Equal("WF0 says: Hello Jeff!", await stub.HelloAsync("Jeff", 1));
        }

        [Fact]
        [Trait(TestCategory.CategoryTrait, TestCategory.NeonCadence)]
        public async Task Workflow_ContinueAsNew_Options()
        {
            // Verify that we can continue a workflow as new without using a stub
            // and with new options.

            // $todo(jeff.lill):
            //
            // This test could be improved.  We're not actually verifying that
            // the new options actually had an effect.  For now, we're just
            // ensuring that the client doesn't barf.

            var stub = client.NewWorkflowStub<IWorkflowContinueAsNew0>();

            Assert.Equal("WF0 says: Hello Jeff!", await stub.HelloNewOptionsAsync("Jeff", 1));
        }

<<<<<<< HEAD
        [Fact]
=======
        [Fact(Skip = "Hangs")]
>>>>>>> b0b6d398
        [Trait(TestCategory.CategoryTrait, TestCategory.NeonCadence)]
        public async Task Workflow_ContinueAsNew_Stub()
        {
            // Verify that we can continue a workflow as new using a stub
            // and with the same options.

            var stub = client.NewWorkflowStub<IWorkflowContinueAsNew0>();

            Assert.Equal("WF1 says: Hello Jeff!", await stub.HelloStubAsync("Jeff"));
        }

        [Fact]
        [Trait(TestCategory.CategoryTrait, TestCategory.NeonCadence)]
        public async Task Workflow_ContinueAsNew_StubOptions()
        {
            // Verify that we can continue a workflow as new using a stub
            // and with new options.

            // $todo(jeff.lill):
            //
            // This test could be improved.  We're not actually verifying that
            // the new options actually had an effect.  For now, we're just
            // ensuring that the client doesn't barf.

            var stub = client.NewWorkflowStub<IWorkflowContinueAsNew0>();

            Assert.Equal("WF1 says: Hello Jeff!", await stub.HelloStubOptionsAsync("Jeff"));
        }

#if TODO
        // $todo(jeff.lill):
        //
        // I'm not actually sure what the point of external child workflow stubs
        // are and there are some implementation gaps.  We're going to leave these
        // unimplemented for now and revisit later.
        //
        //      https://github.com/nforgeio/neonKUBE/issues/615
        //
        // Note that the one test by workflow ID below is coded and that we'd need
        // to implement another test to do the same by workflow execution.

        //---------------------------------------------------------------------

        public interface IWorkflowExternalChildStubById : IWorkflow
        {
            [WorkflowMethod]
            Task<string> RunAsync();

            [QueryMethod("query")]
            Task<string> QueryAsync(string name);

            [SignalMethod("signal")]
            Task SignalExit(string value);
        }

        [Workflow(AutoRegister = true)]
        public class WorkflowExternalChildStubById : WorkflowBase, IWorkflowExternalChildStubById
        {
            private string  signalValue;
            private bool    signaled;

            public async Task<string> RunAsync()
            {
                // Spin for up to 20 seconds, waiting for SignalExit() to be called
                // and then throw an exception if there was no signal or else return
                // the signal value passed.

                for (int i = 0; i < 20; i++)
                {
                    if (signaled)
                    {
                        break;
                    }

                    await Workflow.SleepAsync(TimeSpan.FromSeconds(1));
                }

                if (!signaled)
                {
                    throw new Exception("Signal not received in time.");
                }

                return await Task.FromResult(signalValue);
            }

            public async Task<string> QueryAsync(string name)
            {
                return await Task.FromResult($"Hello {name}!");
            }

            public async Task SignalExit(string value)
            {
                signalValue = value;
                signaled    = true;

                await Task.CompletedTask;
            }
        }

        public interface IWorkflowExternalParentStubById : IWorkflow
        {
            [WorkflowMethod]
            Task<string> RunAsync();
        }

        [Workflow(AutoRegister = true)]
        public class WorkflowExternalParentStubById : WorkflowBase, IWorkflowExternalParentStubById
        {
            public async Task<string> RunAsync()
            {
                // Start a child workflow normally and then create an external stub for it.
                // We'll use this stub to verify that:
                //
                //      1. We cannot use the stub to re-execute the workflow.
                //      2. We can query the workflow.
                //      3. We can signal the workflow, causing it to complete.
                //
                // NOTE: This code is a a somewhat fragile due to the general situation
                //       decribed by:
                //
                //       https://github.com/nforgeio/neonKUBE/issues/627
                //
                // We're going to temporarily introduce delays to mitigate this. 

                const string workflowId = "my-child-workflow-external-1";
                const string signalArg  = "Hello World!";

                var delay = TimeSpan.FromSeconds(0.5);

                var options      = new ChildWorkflowOptions() { WorkflowId = workflowId };
                var stub         = Workflow.NewChildWorkflowStub<IWorkflowExternalChildStubById>(options);
                var task         = stub.RunAsync();
                var externalStub = Workflow.NewExternalWorkflowStub<IWorkflowExternalChildStubById>(workflowId);

                await Task.Delay(delay);

                // Verify that we're not allowed to re-execute the workflow via the external stub.

                var executed = false;

                try
                {
                    await externalStub.RunAsync();
                    executed = true;
                }
                catch (InvalidOperationException)
                {
                }
                catch (Exception e)
                {
                    return $"Unexpected [{e.GetType().FullName}] exeception.";
                }

                if (executed)
                {
                    return "External stub allowed re-execution.";
                }

                // Ensure that the child exits after receiving a signal via the external stub.

                await externalStub.SignalExit(signalArg);

                try
                {
                    var result = await task;

                    if (result != signalArg)
                    {
                        return $"Invalid signal result: [{result}] instead of [{signalArg}]";
                    }
                    else
                    {
                        return result;
                    }
                }
                catch (Exception e)
                {
                    return NeonHelper.ExceptionError(e);
                }
            }
        }

        [Fact]
        [Trait(TestCategory.CategoryTrait, TestCategory.NeonCadence)]
        public async Task Workflow_ExternalChildStubById()
        {
            // Verifies that stubs returned by Workflow.NewExternalWorkflowStub(workflowId)
            // work correctly.

            var stub   = client.NewWorkflowStub<IWorkflowExternalParentStubById>();
            var result = await stub.RunAsync();

            if (result != null)
            {
                Assert.True(false, $"Test Error: {result}");
            }
        }
#endif
    }
}<|MERGE_RESOLUTION|>--- conflicted
+++ resolved
@@ -2120,11 +2120,7 @@
             Assert.Equal("WF0 says: Hello Jeff!", await stub.HelloNewOptionsAsync("Jeff", 1));
         }
 
-<<<<<<< HEAD
-        [Fact]
-=======
         [Fact(Skip = "Hangs")]
->>>>>>> b0b6d398
         [Trait(TestCategory.CategoryTrait, TestCategory.NeonCadence)]
         public async Task Workflow_ContinueAsNew_Stub()
         {
